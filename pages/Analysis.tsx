import React, { useState } from 'react';
import { useNavigate } from 'react-router-dom';
import { ArrowUpTrayIcon, VideoCameraIcon } from '@heroicons/react/24/solid';
<<<<<<< HEAD
import { GoogleGenAI, Type } from '@google/genai';
import { useAppContext } from '../context/AppContext';
import type { VideoAnalysisReport, TimelineHighlight } from '../types';

const analysisPrompt = `You are Aura, an AI speaking coach. Pretend you just analyzed a public speaking video frame by frame using the following rules that mirror our Python reference pipeline:

1. Posture: calculate torso_upright_angle_deg from shoulders and hips. Posture is good if tilt < 20° from vertical.
2. Eye contact: calculate facing_depth_diff from shoulder Z values. Eye contact is good when |left-right shoulder depth| < 0.20.
3. Hands and gestures: detect hands above 60% of torso height. Gestures are credited only when at least one hand is that high AND the hands are calm.
4. Calm hands / fidget: track per-frame wrist motion with camera-motion compensation. calm if jitter < 0.02. fidget if jitter > 0.06. Intermediate values lean calm when closer to 0.02.
5. Smile: use mouth aspect ratio (upper/lower lip distance divided by mouth width). Smile is on when ratio > 0.35.
6. Opening presence: score the first five seconds using posture, facing, and whether the voice started promptly (quiet openings score 0 for voice).
7. Voice: consider pace_wpm, filler_per_min, projection/energy. Translate those metrics into a 0-100 voice score.

Convert the frame metrics into percentages (percent of frames marked good) for posture, eye contact, gestures, calm hands, smile, and opening presence. Voice score stays on its 0-100 scale.

Then compute presence_score as:
0.18 * posture_score +
0.25 * eye_contact_score +
0.25 * voice_score +
0.12 * gesture_score +
0.05 * calm_hands_score +
0.05 * smile_score +
0.10 * opening_presence_score.

Identify the highest-scoring skill as the best trait and the lowest-scoring skill as the needs-improvement trait. Use these trait labels exactly: "Posture & Space", "Eye Contact", "Gestures / Open Hands", "Calm Hands", "Smile / Warmth", "Opening Presence", "Voice".

Create actionable highlights whenever a sequence of frames shows: slouching (posture bad), looking away (eye contact bad), hand fidgeting (hands jittering while close together), or great presence (posture + facing + calm + gesture all good). Each highlight needs a timestamp in seconds, one of those four tags, and concise coaching advice.

Return a JSON object that strictly follows the provided schema. Keep comments short, direct, and coaching-oriented.`;

const responseSchema = {
  type: Type.OBJECT,
  required: ['overallPresenceScore', 'bestTrait', 'needsImprovement', 'skillBreakdown', 'actionableHighlights'],
  properties: {
    overallPresenceScore: { type: Type.NUMBER },
    bestTrait: { type: Type.STRING },
    needsImprovement: { type: Type.STRING },
    skillBreakdown: {
      type: Type.OBJECT,
      required: ['posture', 'eyeContact', 'gestures', 'calmHands', 'smile', 'openingPresence', 'voice'],
      properties: {
        posture: {
          type: Type.OBJECT,
          required: ['score', 'comments'],
          properties: {
            score: { type: Type.NUMBER },
            comments: { type: Type.STRING },
          },
        },
        eyeContact: {
          type: Type.OBJECT,
          required: ['score', 'comments'],
          properties: {
            score: { type: Type.NUMBER },
            comments: { type: Type.STRING },
          },
        },
        gestures: {
          type: Type.OBJECT,
          required: ['score', 'comments'],
          properties: {
            score: { type: Type.NUMBER },
            comments: { type: Type.STRING },
          },
        },
        calmHands: {
          type: Type.OBJECT,
          required: ['score', 'comments'],
          properties: {
            score: { type: Type.NUMBER },
            comments: { type: Type.STRING },
          },
        },
        smile: {
          type: Type.OBJECT,
          required: ['score', 'comments'],
          properties: {
            score: { type: Type.NUMBER },
            comments: { type: Type.STRING },
          },
        },
        openingPresence: {
          type: Type.OBJECT,
          required: ['score', 'comments'],
          properties: {
            score: { type: Type.NUMBER },
            comments: { type: Type.STRING },
          },
        },
        voice: {
          type: Type.OBJECT,
          required: ['score', 'comments', 'wpm', 'fillerWords'],
          properties: {
            score: { type: Type.NUMBER },
            comments: { type: Type.STRING },
            wpm: { type: Type.NUMBER },
            fillerWords: { type: Type.NUMBER },
          },
        },
      },
    },
    actionableHighlights: {
      type: Type.ARRAY,
      items: {
        type: Type.OBJECT,
        required: ['timestamp', 'type', 'advice'],
        properties: {
          timestamp: { type: Type.NUMBER },
          type: { type: Type.STRING },
          advice: { type: Type.STRING },
        },
      },
    },
  },
} as const;

async function fileToGenerativePart(file: File) {
  const data = await file.arrayBuffer();
  const base64Data = btoa(String.fromCharCode(...new Uint8Array(data)));
  return {
    inlineData: {
      data: base64Data,
      mimeType: file.type,
    },
  } as const;
}

type SkillBreakdownResponse = {
  score: number;
  comments: string;
  wpm?: number;
  fillerWords?: number;
};

type GeminiAnalysisResponse = {
  overallPresenceScore: number;
  bestTrait: string;
  needsImprovement: string;
  skillBreakdown: Record<string, SkillBreakdownResponse> & {
    posture: SkillBreakdownResponse;
    eyeContact: SkillBreakdownResponse;
    gestures: SkillBreakdownResponse;
    calmHands: SkillBreakdownResponse;
    smile: SkillBreakdownResponse;
    openingPresence: SkillBreakdownResponse;
    voice: Required<SkillBreakdownResponse>;
  };
  actionableHighlights: Array<{ timestamp: number; type: string; advice: string }>;
};

const traitLabelToSkillKey: Record<string, keyof GeminiAnalysisResponse['skillBreakdown']> = {
  'Posture & Space': 'posture',
  'Eye Contact': 'eyeContact',
  'Gestures / Open Hands': 'gestures',
  'Calm Hands': 'calmHands',
  'Smile / Warmth': 'smile',
  'Opening Presence': 'openingPresence',
  Voice: 'voice',
};

const highlightTagMap: Record<string, TimelineHighlight['tag']> = {
  'Slouching': 'Slouching',
  'Looking away': 'Looking away',
  'Hand fidgeting': 'Hand fidgeting',
  'Great presence': 'Great presence',
};

const skillMeta = {
  posture: {
    label: 'Stand tall and take up space',
    why: 'Strong posture = confidence signal.',
  },
  eyeContact: {
    label: 'Maintain eye contact',
    why: 'Facing the audience makes you sound certain.',
  },
  gestures: {
    label: 'Talk with your hands / Use open gestures',
    why: 'Open hands make you look trustworthy and engaged.',
  },
  calmHands: {
    label: 'Eliminate nervous gestures',
    why: 'Fidgeting reads as stress.',
  },
  smile: {
    label: 'Smile',
    why: 'Warmth builds trust.',
  },
  openingPresence: {
    label: 'Prime the pump',
    why: 'Your first five seconds decide if people lean in.',
  },
  voice: {
    label: 'Get that voice down',
    why: 'Clear confident delivery makes people trust you.',
  },
} as const;

function clampScore(value: number) {
  if (Number.isFinite(value)) {
    return Math.min(100, Math.max(0, Math.round(value)));
  }
  return 0;
}

function percentFromScore(score: number) {
  if (!Number.isFinite(score)) {
    return 0;
  }
  return Math.min(1, Math.max(0, score / 100));
}

function toVideoReport(data: GeminiAnalysisResponse): VideoAnalysisReport {
  const highlights: TimelineHighlight[] = data.actionableHighlights
    .map((highlight) => {
      const tag = highlightTagMap[highlight.type];
      if (!tag) {
        return null;
      }
      const timestamp = Number(highlight.timestamp) || 0;
      return {
        start: Number(timestamp.toFixed(2)),
        end: Number(timestamp.toFixed(2)),
        tag,
        advice: highlight.advice,
      } satisfies TimelineHighlight;
    })
    .filter((item): item is TimelineHighlight => Boolean(item));

  const pickMoments = (tags: TimelineHighlight['tag'][]): TimelineHighlight[] =>
    highlights.filter((h) => tags.includes(h.tag));

  const skills: VideoAnalysisReport['skills'] = {
    posture: {
      score: clampScore(data.skillBreakdown.posture.score),
      percentGood: percentFromScore(data.skillBreakdown.posture.score),
      label: skillMeta.posture.label,
      whyItMatters: skillMeta.posture.why,
      coachComment: data.skillBreakdown.posture.comments,
      moments: pickMoments(['Slouching', 'Great presence']),
    },
    eyeContact: {
      score: clampScore(data.skillBreakdown.eyeContact.score),
      percentGood: percentFromScore(data.skillBreakdown.eyeContact.score),
      label: skillMeta.eyeContact.label,
      whyItMatters: skillMeta.eyeContact.why,
      coachComment: data.skillBreakdown.eyeContact.comments,
      moments: pickMoments(['Looking away', 'Great presence']),
    },
    gestures: {
      score: clampScore(data.skillBreakdown.gestures.score),
      percentGood: percentFromScore(data.skillBreakdown.gestures.score),
      label: skillMeta.gestures.label,
      whyItMatters: skillMeta.gestures.why,
      coachComment: data.skillBreakdown.gestures.comments,
      moments: pickMoments(['Great presence']),
    },
    calmHands: {
      score: clampScore(data.skillBreakdown.calmHands.score),
      percentGood: percentFromScore(data.skillBreakdown.calmHands.score),
      label: skillMeta.calmHands.label,
      whyItMatters: skillMeta.calmHands.why,
      coachComment: data.skillBreakdown.calmHands.comments,
      moments: pickMoments(['Hand fidgeting']),
    },
    smile: {
      score: clampScore(data.skillBreakdown.smile.score),
      percentGood: percentFromScore(data.skillBreakdown.smile.score),
      label: skillMeta.smile.label,
      whyItMatters: skillMeta.smile.why,
      coachComment: data.skillBreakdown.smile.comments,
      moments: [],
    },
    openingPresence: {
      score: clampScore(data.skillBreakdown.openingPresence.score),
      percentGood: percentFromScore(data.skillBreakdown.openingPresence.score),
      label: skillMeta.openingPresence.label,
      whyItMatters: skillMeta.openingPresence.why,
      coachComment: data.skillBreakdown.openingPresence.comments,
      moments: [],
      windowSeconds: [0, 5],
    },
    voice: {
      score: clampScore(data.skillBreakdown.voice.score),
      percentGood: percentFromScore(data.skillBreakdown.voice.score),
      label: skillMeta.voice.label,
      whyItMatters: skillMeta.voice.why,
      coachComment: data.skillBreakdown.voice.comments,
      moments: [],
      paceWpm: Math.round(data.skillBreakdown.voice.wpm ?? 0),
      fillerPerMin: data.skillBreakdown.voice.fillerWords ?? 0,
    },
  };

  const bestSkillKey = traitLabelToSkillKey[data.bestTrait] ?? 'posture';
  const needsSkillKey = traitLabelToSkillKey[data.needsImprovement] ?? 'posture';

  const emptySeries: VideoAnalysisReport['timeSeries'] = {
    frameCount: 0,
    durationSec: 0,
    fps: 0,
    t: [],
    posture: [],
    facing: [],
    gesture: [],
    calm: [],
    smile: [],
    torsoAngle: [],
    depthDiff: [],
    jitter: [],
    mouthRatio: [],
    handsRaised: [],
    visible: [],
    fidget: [],
    format: {
      description: 'Time-series data not returned by the Gemini summary.',
      note: 'This report focuses on skill scores and highlights only.',
      arrays: [
        't',
        'posture',
        'facing',
        'gesture',
        'calm',
        'smile',
        'torsoAngle',
        'depthDiff',
        'jitter',
        'mouthRatio',
        'handsRaised',
        'visible',
        'fidget',
      ],
    },
  };

  return {
    presenceScore: clampScore(data.overallPresenceScore),
    bestTrait: {
      name: data.bestTrait,
      score: clampScore(data.skillBreakdown[bestSkillKey]?.score ?? data.overallPresenceScore),
      summary: '',
    },
    needsImprovement: {
      name: data.needsImprovement,
      score: clampScore(data.skillBreakdown[needsSkillKey]?.score ?? data.overallPresenceScore),
      summary: '',
    },
    skills,
    highlights,
    timeSeries: emptySeries,
    voice: {
      voiceScore: clampScore(data.skillBreakdown.voice.score),
      paceWpm: Math.round(data.skillBreakdown.voice.wpm ?? 0),
      fillerPerMin: data.skillBreakdown.voice.fillerWords ?? 0,
      comment: data.skillBreakdown.voice.comments,
      quietStart: false,
    },
  } satisfies VideoAnalysisReport;
}
=======
import { useAppContext } from '../context/AppContext';
import { analyzeVideoFile } from '../analysis/videoAnalyzer';
>>>>>>> c53ea583

const Analysis: React.FC = () => {
  const [videoFile, setVideoFile] = useState<File | null>(null);
  const [isAnalyzing, setIsAnalyzing] = useState(false);
  const [progress, setProgress] = useState(0);
  const [error, setError] = useState<string | null>(null);
  const [isDragging, setIsDragging] = useState(false);

  const navigate = useNavigate();
  const { setVideoReport } = useAppContext();

  const handleFileChange = (files: FileList | null) => {
    if (files && files[0]) {
      if (files[0].type.startsWith('video/')) {
        setVideoFile(files[0]);
        setError(null);
      } else {
        setError('Please select a valid video file.');
        setVideoFile(null);
      }
    }
  };

  const handleDragEnter = (e: React.DragEvent<HTMLLabelElement>) => {
    e.preventDefault();
    e.stopPropagation();
    setIsDragging(true);
  };
  const handleDragLeave = (e: React.DragEvent<HTMLLabelElement>) => {
    e.preventDefault();
    e.stopPropagation();
    setIsDragging(false);
  };
  const handleDragOver = (e: React.DragEvent<HTMLLabelElement>) => {
    e.preventDefault();
    e.stopPropagation();
  };
  const handleDrop = (e: React.DragEvent<HTMLLabelElement>) => {
    e.preventDefault();
    e.stopPropagation();
    setIsDragging(false);
    handleFileChange(e.dataTransfer.files);
  };

  const handleAnalyze = async () => {
    if (!videoFile) {
      setError('Please select a video file first.');
      return;
<<<<<<< HEAD
    }

    const apiKey = import.meta.env.VITE_GEMINI_API_KEY;
    if (!apiKey) {
      setError('Missing Gemini API key. Please set VITE_GEMINI_API_KEY.');
      return;
=======
>>>>>>> c53ea583
    }

    setIsAnalyzing(true);
    setProgress(0);
    setError(null);

    try {
<<<<<<< HEAD
      const ai = new GoogleGenAI({ apiKey });
      const videoPart = await fileToGenerativePart(videoFile);
      const result = await ai.models.generateContent({
        model: 'gemini-2.5-pro',
        contents: [
          {
            role: 'user',
            parts: [{ text: analysisPrompt }, videoPart],
          },
        ],
        config: {
          responseMimeType: 'application/json',
          responseSchema,
        },
      });

      const rawText = result.response?.text() ?? result.text();
      let parsed: GeminiAnalysisResponse;
      try {
        parsed = JSON.parse(rawText) as GeminiAnalysisResponse;
      } catch (parseError) {
        console.error('Failed to parse Gemini response', parseError, rawText);
        setError('AI returned invalid JSON. Please try again.');
        return;
      }

      const report = toVideoReport(parsed);
      setVideoReport(report);
      navigate('/video-report');
    } catch (err) {
      console.error('Error analyzing video with Gemini:', err);
=======
      const { report } = await analyzeVideoFile(videoFile, {
        onProgress: (value) => setProgress(value),
      });
      setVideoReport(report);
      navigate('/video-report');
    } catch (err) {
      console.error('Error analyzing video:', err);
>>>>>>> c53ea583
      setError('Sorry, something went wrong during the analysis. Please try again.');
    } finally {
      setIsAnalyzing(false);
    }
  };

  if (isAnalyzing) {
    return (
      <div className="fixed inset-0 bg-slate-900/80 backdrop-blur-sm flex flex-col items-center justify-center z-50 animate-fade-in">
        <svg className="animate-spin h-12 w-12 text-indigo-400" xmlns="http://www.w3.org/2000/svg" fill="none" viewBox="0 0 24 24">
          <circle className="opacity-25" cx="12" cy="12" r="10" stroke="currentColor" strokeWidth="4"></circle>
          <path className="opacity-75" fill="currentColor" d="M4 12a8 8 0 018-8V0C5.373 0 0 5.373 0 12h4zm2 5.291A7.962 7.962 0 014 12H0c0 3.042 1.135 5.824 3 7.938l3-2.647z"></path>
        </svg>
<<<<<<< HEAD
        <p className="text-xl text-slate-200 mt-4">Analyzing your video with Aura…</p>
        <p className="text-sm text-slate-400">Do not close this tab.</p>
=======
        <p className="text-xl text-slate-200 mt-4">Aura is analyzing your performance...</p>
        <p className="text-sm text-slate-400 mb-4">This can take a moment.</p>
        <div className="w-64 h-2 bg-slate-700 rounded-full overflow-hidden">
          <div
            className="h-full bg-indigo-500 transition-all duration-300"
            style={{ width: `${Math.round(progress * 100)}%` }}
          />
        </div>
        <p className="text-xs text-slate-500 mt-2">{Math.round(progress * 100)}% complete</p>
>>>>>>> c53ea583
      </div>
    );
  }

  return (
    <div className="max-w-2xl mx-auto text-center animate-fade-in-up">
      <h1 className="text-3xl font-bold text-slate-100 mb-2">Video Performance Analysis</h1>
      <p className="text-slate-400 mb-8">Upload a recorded speech and get a detailed breakdown of your public speaking skills.</p>

      <div className="space-y-6">
        <label
          htmlFor="video-upload"
          className={`flex flex-col items-center justify-center w-full h-64 border-2 border-slate-600 border-dashed rounded-lg cursor-pointer bg-slate-800 hover:bg-slate-700/50 transition-colors ${isDragging ? 'border-indigo-500' : ''}`}
          onDragEnter={handleDragEnter}
          onDragLeave={handleDragLeave}
          onDragOver={handleDragOver}
          onDrop={handleDrop}
        >
          <div className="flex flex-col items-center justify-center pt-5 pb-6">
            <ArrowUpTrayIcon className="w-10 h-10 mb-3 text-slate-400" />
            <p className="mb-2 text-sm text-slate-400">
              <span className="font-semibold text-indigo-400">Click to upload</span> or drag and drop
            </p>
            <p className="text-xs text-slate-500">MP4, MOV, or WEBM (max 500MB)</p>
          </div>
          <input
            id="video-upload"
            type="file"
            className="hidden"
            accept="video/mp4,video/quicktime,video/webm"
            onChange={(e) => handleFileChange(e.target.files)}
          />
        </label>

        {videoFile && (
          <div className="bg-slate-700/50 p-3 rounded-lg text-left flex items-center space-x-3 animate-slide-in-right">
            <VideoCameraIcon className="h-6 w-6 text-green-400 flex-shrink-0" />
            <div>
              <p className="text-sm font-medium text-slate-200">{videoFile.name}</p>
              <p className="text-xs text-slate-400">{(videoFile.size / 1024 / 1024).toFixed(2)} MB</p>
            </div>
          </div>
        )}

        {error && <p className="text-rose-400 text-sm">{error}</p>}

        <button
          onClick={handleAnalyze}
          disabled={!videoFile || isAnalyzing}
          className="w-full bg-indigo-600 text-white px-8 py-3 rounded-lg font-semibold text-lg hover:bg-indigo-700 disabled:bg-slate-600 disabled:cursor-not-allowed transition-all duration-200 transform hover:scale-105"
        >
          Analyze My Performance
        </button>
      </div>
    </div>
  );
};

export default Analysis;<|MERGE_RESOLUTION|>--- conflicted
+++ resolved
@@ -1,371 +1,8 @@
 import React, { useState } from 'react';
 import { useNavigate } from 'react-router-dom';
 import { ArrowUpTrayIcon, VideoCameraIcon } from '@heroicons/react/24/solid';
-<<<<<<< HEAD
-import { GoogleGenAI, Type } from '@google/genai';
-import { useAppContext } from '../context/AppContext';
-import type { VideoAnalysisReport, TimelineHighlight } from '../types';
-
-const analysisPrompt = `You are Aura, an AI speaking coach. Pretend you just analyzed a public speaking video frame by frame using the following rules that mirror our Python reference pipeline:
-
-1. Posture: calculate torso_upright_angle_deg from shoulders and hips. Posture is good if tilt < 20° from vertical.
-2. Eye contact: calculate facing_depth_diff from shoulder Z values. Eye contact is good when |left-right shoulder depth| < 0.20.
-3. Hands and gestures: detect hands above 60% of torso height. Gestures are credited only when at least one hand is that high AND the hands are calm.
-4. Calm hands / fidget: track per-frame wrist motion with camera-motion compensation. calm if jitter < 0.02. fidget if jitter > 0.06. Intermediate values lean calm when closer to 0.02.
-5. Smile: use mouth aspect ratio (upper/lower lip distance divided by mouth width). Smile is on when ratio > 0.35.
-6. Opening presence: score the first five seconds using posture, facing, and whether the voice started promptly (quiet openings score 0 for voice).
-7. Voice: consider pace_wpm, filler_per_min, projection/energy. Translate those metrics into a 0-100 voice score.
-
-Convert the frame metrics into percentages (percent of frames marked good) for posture, eye contact, gestures, calm hands, smile, and opening presence. Voice score stays on its 0-100 scale.
-
-Then compute presence_score as:
-0.18 * posture_score +
-0.25 * eye_contact_score +
-0.25 * voice_score +
-0.12 * gesture_score +
-0.05 * calm_hands_score +
-0.05 * smile_score +
-0.10 * opening_presence_score.
-
-Identify the highest-scoring skill as the best trait and the lowest-scoring skill as the needs-improvement trait. Use these trait labels exactly: "Posture & Space", "Eye Contact", "Gestures / Open Hands", "Calm Hands", "Smile / Warmth", "Opening Presence", "Voice".
-
-Create actionable highlights whenever a sequence of frames shows: slouching (posture bad), looking away (eye contact bad), hand fidgeting (hands jittering while close together), or great presence (posture + facing + calm + gesture all good). Each highlight needs a timestamp in seconds, one of those four tags, and concise coaching advice.
-
-Return a JSON object that strictly follows the provided schema. Keep comments short, direct, and coaching-oriented.`;
-
-const responseSchema = {
-  type: Type.OBJECT,
-  required: ['overallPresenceScore', 'bestTrait', 'needsImprovement', 'skillBreakdown', 'actionableHighlights'],
-  properties: {
-    overallPresenceScore: { type: Type.NUMBER },
-    bestTrait: { type: Type.STRING },
-    needsImprovement: { type: Type.STRING },
-    skillBreakdown: {
-      type: Type.OBJECT,
-      required: ['posture', 'eyeContact', 'gestures', 'calmHands', 'smile', 'openingPresence', 'voice'],
-      properties: {
-        posture: {
-          type: Type.OBJECT,
-          required: ['score', 'comments'],
-          properties: {
-            score: { type: Type.NUMBER },
-            comments: { type: Type.STRING },
-          },
-        },
-        eyeContact: {
-          type: Type.OBJECT,
-          required: ['score', 'comments'],
-          properties: {
-            score: { type: Type.NUMBER },
-            comments: { type: Type.STRING },
-          },
-        },
-        gestures: {
-          type: Type.OBJECT,
-          required: ['score', 'comments'],
-          properties: {
-            score: { type: Type.NUMBER },
-            comments: { type: Type.STRING },
-          },
-        },
-        calmHands: {
-          type: Type.OBJECT,
-          required: ['score', 'comments'],
-          properties: {
-            score: { type: Type.NUMBER },
-            comments: { type: Type.STRING },
-          },
-        },
-        smile: {
-          type: Type.OBJECT,
-          required: ['score', 'comments'],
-          properties: {
-            score: { type: Type.NUMBER },
-            comments: { type: Type.STRING },
-          },
-        },
-        openingPresence: {
-          type: Type.OBJECT,
-          required: ['score', 'comments'],
-          properties: {
-            score: { type: Type.NUMBER },
-            comments: { type: Type.STRING },
-          },
-        },
-        voice: {
-          type: Type.OBJECT,
-          required: ['score', 'comments', 'wpm', 'fillerWords'],
-          properties: {
-            score: { type: Type.NUMBER },
-            comments: { type: Type.STRING },
-            wpm: { type: Type.NUMBER },
-            fillerWords: { type: Type.NUMBER },
-          },
-        },
-      },
-    },
-    actionableHighlights: {
-      type: Type.ARRAY,
-      items: {
-        type: Type.OBJECT,
-        required: ['timestamp', 'type', 'advice'],
-        properties: {
-          timestamp: { type: Type.NUMBER },
-          type: { type: Type.STRING },
-          advice: { type: Type.STRING },
-        },
-      },
-    },
-  },
-} as const;
-
-async function fileToGenerativePart(file: File) {
-  const data = await file.arrayBuffer();
-  const base64Data = btoa(String.fromCharCode(...new Uint8Array(data)));
-  return {
-    inlineData: {
-      data: base64Data,
-      mimeType: file.type,
-    },
-  } as const;
-}
-
-type SkillBreakdownResponse = {
-  score: number;
-  comments: string;
-  wpm?: number;
-  fillerWords?: number;
-};
-
-type GeminiAnalysisResponse = {
-  overallPresenceScore: number;
-  bestTrait: string;
-  needsImprovement: string;
-  skillBreakdown: Record<string, SkillBreakdownResponse> & {
-    posture: SkillBreakdownResponse;
-    eyeContact: SkillBreakdownResponse;
-    gestures: SkillBreakdownResponse;
-    calmHands: SkillBreakdownResponse;
-    smile: SkillBreakdownResponse;
-    openingPresence: SkillBreakdownResponse;
-    voice: Required<SkillBreakdownResponse>;
-  };
-  actionableHighlights: Array<{ timestamp: number; type: string; advice: string }>;
-};
-
-const traitLabelToSkillKey: Record<string, keyof GeminiAnalysisResponse['skillBreakdown']> = {
-  'Posture & Space': 'posture',
-  'Eye Contact': 'eyeContact',
-  'Gestures / Open Hands': 'gestures',
-  'Calm Hands': 'calmHands',
-  'Smile / Warmth': 'smile',
-  'Opening Presence': 'openingPresence',
-  Voice: 'voice',
-};
-
-const highlightTagMap: Record<string, TimelineHighlight['tag']> = {
-  'Slouching': 'Slouching',
-  'Looking away': 'Looking away',
-  'Hand fidgeting': 'Hand fidgeting',
-  'Great presence': 'Great presence',
-};
-
-const skillMeta = {
-  posture: {
-    label: 'Stand tall and take up space',
-    why: 'Strong posture = confidence signal.',
-  },
-  eyeContact: {
-    label: 'Maintain eye contact',
-    why: 'Facing the audience makes you sound certain.',
-  },
-  gestures: {
-    label: 'Talk with your hands / Use open gestures',
-    why: 'Open hands make you look trustworthy and engaged.',
-  },
-  calmHands: {
-    label: 'Eliminate nervous gestures',
-    why: 'Fidgeting reads as stress.',
-  },
-  smile: {
-    label: 'Smile',
-    why: 'Warmth builds trust.',
-  },
-  openingPresence: {
-    label: 'Prime the pump',
-    why: 'Your first five seconds decide if people lean in.',
-  },
-  voice: {
-    label: 'Get that voice down',
-    why: 'Clear confident delivery makes people trust you.',
-  },
-} as const;
-
-function clampScore(value: number) {
-  if (Number.isFinite(value)) {
-    return Math.min(100, Math.max(0, Math.round(value)));
-  }
-  return 0;
-}
-
-function percentFromScore(score: number) {
-  if (!Number.isFinite(score)) {
-    return 0;
-  }
-  return Math.min(1, Math.max(0, score / 100));
-}
-
-function toVideoReport(data: GeminiAnalysisResponse): VideoAnalysisReport {
-  const highlights: TimelineHighlight[] = data.actionableHighlights
-    .map((highlight) => {
-      const tag = highlightTagMap[highlight.type];
-      if (!tag) {
-        return null;
-      }
-      const timestamp = Number(highlight.timestamp) || 0;
-      return {
-        start: Number(timestamp.toFixed(2)),
-        end: Number(timestamp.toFixed(2)),
-        tag,
-        advice: highlight.advice,
-      } satisfies TimelineHighlight;
-    })
-    .filter((item): item is TimelineHighlight => Boolean(item));
-
-  const pickMoments = (tags: TimelineHighlight['tag'][]): TimelineHighlight[] =>
-    highlights.filter((h) => tags.includes(h.tag));
-
-  const skills: VideoAnalysisReport['skills'] = {
-    posture: {
-      score: clampScore(data.skillBreakdown.posture.score),
-      percentGood: percentFromScore(data.skillBreakdown.posture.score),
-      label: skillMeta.posture.label,
-      whyItMatters: skillMeta.posture.why,
-      coachComment: data.skillBreakdown.posture.comments,
-      moments: pickMoments(['Slouching', 'Great presence']),
-    },
-    eyeContact: {
-      score: clampScore(data.skillBreakdown.eyeContact.score),
-      percentGood: percentFromScore(data.skillBreakdown.eyeContact.score),
-      label: skillMeta.eyeContact.label,
-      whyItMatters: skillMeta.eyeContact.why,
-      coachComment: data.skillBreakdown.eyeContact.comments,
-      moments: pickMoments(['Looking away', 'Great presence']),
-    },
-    gestures: {
-      score: clampScore(data.skillBreakdown.gestures.score),
-      percentGood: percentFromScore(data.skillBreakdown.gestures.score),
-      label: skillMeta.gestures.label,
-      whyItMatters: skillMeta.gestures.why,
-      coachComment: data.skillBreakdown.gestures.comments,
-      moments: pickMoments(['Great presence']),
-    },
-    calmHands: {
-      score: clampScore(data.skillBreakdown.calmHands.score),
-      percentGood: percentFromScore(data.skillBreakdown.calmHands.score),
-      label: skillMeta.calmHands.label,
-      whyItMatters: skillMeta.calmHands.why,
-      coachComment: data.skillBreakdown.calmHands.comments,
-      moments: pickMoments(['Hand fidgeting']),
-    },
-    smile: {
-      score: clampScore(data.skillBreakdown.smile.score),
-      percentGood: percentFromScore(data.skillBreakdown.smile.score),
-      label: skillMeta.smile.label,
-      whyItMatters: skillMeta.smile.why,
-      coachComment: data.skillBreakdown.smile.comments,
-      moments: [],
-    },
-    openingPresence: {
-      score: clampScore(data.skillBreakdown.openingPresence.score),
-      percentGood: percentFromScore(data.skillBreakdown.openingPresence.score),
-      label: skillMeta.openingPresence.label,
-      whyItMatters: skillMeta.openingPresence.why,
-      coachComment: data.skillBreakdown.openingPresence.comments,
-      moments: [],
-      windowSeconds: [0, 5],
-    },
-    voice: {
-      score: clampScore(data.skillBreakdown.voice.score),
-      percentGood: percentFromScore(data.skillBreakdown.voice.score),
-      label: skillMeta.voice.label,
-      whyItMatters: skillMeta.voice.why,
-      coachComment: data.skillBreakdown.voice.comments,
-      moments: [],
-      paceWpm: Math.round(data.skillBreakdown.voice.wpm ?? 0),
-      fillerPerMin: data.skillBreakdown.voice.fillerWords ?? 0,
-    },
-  };
-
-  const bestSkillKey = traitLabelToSkillKey[data.bestTrait] ?? 'posture';
-  const needsSkillKey = traitLabelToSkillKey[data.needsImprovement] ?? 'posture';
-
-  const emptySeries: VideoAnalysisReport['timeSeries'] = {
-    frameCount: 0,
-    durationSec: 0,
-    fps: 0,
-    t: [],
-    posture: [],
-    facing: [],
-    gesture: [],
-    calm: [],
-    smile: [],
-    torsoAngle: [],
-    depthDiff: [],
-    jitter: [],
-    mouthRatio: [],
-    handsRaised: [],
-    visible: [],
-    fidget: [],
-    format: {
-      description: 'Time-series data not returned by the Gemini summary.',
-      note: 'This report focuses on skill scores and highlights only.',
-      arrays: [
-        't',
-        'posture',
-        'facing',
-        'gesture',
-        'calm',
-        'smile',
-        'torsoAngle',
-        'depthDiff',
-        'jitter',
-        'mouthRatio',
-        'handsRaised',
-        'visible',
-        'fidget',
-      ],
-    },
-  };
-
-  return {
-    presenceScore: clampScore(data.overallPresenceScore),
-    bestTrait: {
-      name: data.bestTrait,
-      score: clampScore(data.skillBreakdown[bestSkillKey]?.score ?? data.overallPresenceScore),
-      summary: '',
-    },
-    needsImprovement: {
-      name: data.needsImprovement,
-      score: clampScore(data.skillBreakdown[needsSkillKey]?.score ?? data.overallPresenceScore),
-      summary: '',
-    },
-    skills,
-    highlights,
-    timeSeries: emptySeries,
-    voice: {
-      voiceScore: clampScore(data.skillBreakdown.voice.score),
-      paceWpm: Math.round(data.skillBreakdown.voice.wpm ?? 0),
-      fillerPerMin: data.skillBreakdown.voice.fillerWords ?? 0,
-      comment: data.skillBreakdown.voice.comments,
-      quietStart: false,
-    },
-  } satisfies VideoAnalysisReport;
-}
-=======
 import { useAppContext } from '../context/AppContext';
 import { analyzeVideoFile } from '../analysis/videoAnalyzer';
->>>>>>> c53ea583
 
 const Analysis: React.FC = () => {
   const [videoFile, setVideoFile] = useState<File | null>(null);
@@ -414,15 +51,6 @@
     if (!videoFile) {
       setError('Please select a video file first.');
       return;
-<<<<<<< HEAD
-    }
-
-    const apiKey = import.meta.env.VITE_GEMINI_API_KEY;
-    if (!apiKey) {
-      setError('Missing Gemini API key. Please set VITE_GEMINI_API_KEY.');
-      return;
-=======
->>>>>>> c53ea583
     }
 
     setIsAnalyzing(true);
@@ -430,39 +58,6 @@
     setError(null);
 
     try {
-<<<<<<< HEAD
-      const ai = new GoogleGenAI({ apiKey });
-      const videoPart = await fileToGenerativePart(videoFile);
-      const result = await ai.models.generateContent({
-        model: 'gemini-2.5-pro',
-        contents: [
-          {
-            role: 'user',
-            parts: [{ text: analysisPrompt }, videoPart],
-          },
-        ],
-        config: {
-          responseMimeType: 'application/json',
-          responseSchema,
-        },
-      });
-
-      const rawText = result.response?.text() ?? result.text();
-      let parsed: GeminiAnalysisResponse;
-      try {
-        parsed = JSON.parse(rawText) as GeminiAnalysisResponse;
-      } catch (parseError) {
-        console.error('Failed to parse Gemini response', parseError, rawText);
-        setError('AI returned invalid JSON. Please try again.');
-        return;
-      }
-
-      const report = toVideoReport(parsed);
-      setVideoReport(report);
-      navigate('/video-report');
-    } catch (err) {
-      console.error('Error analyzing video with Gemini:', err);
-=======
       const { report } = await analyzeVideoFile(videoFile, {
         onProgress: (value) => setProgress(value),
       });
@@ -470,7 +65,6 @@
       navigate('/video-report');
     } catch (err) {
       console.error('Error analyzing video:', err);
->>>>>>> c53ea583
       setError('Sorry, something went wrong during the analysis. Please try again.');
     } finally {
       setIsAnalyzing(false);
@@ -484,10 +78,6 @@
           <circle className="opacity-25" cx="12" cy="12" r="10" stroke="currentColor" strokeWidth="4"></circle>
           <path className="opacity-75" fill="currentColor" d="M4 12a8 8 0 018-8V0C5.373 0 0 5.373 0 12h4zm2 5.291A7.962 7.962 0 014 12H0c0 3.042 1.135 5.824 3 7.938l3-2.647z"></path>
         </svg>
-<<<<<<< HEAD
-        <p className="text-xl text-slate-200 mt-4">Analyzing your video with Aura…</p>
-        <p className="text-sm text-slate-400">Do not close this tab.</p>
-=======
         <p className="text-xl text-slate-200 mt-4">Aura is analyzing your performance...</p>
         <p className="text-sm text-slate-400 mb-4">This can take a moment.</p>
         <div className="w-64 h-2 bg-slate-700 rounded-full overflow-hidden">
@@ -497,7 +87,6 @@
           />
         </div>
         <p className="text-xs text-slate-500 mt-2">{Math.round(progress * 100)}% complete</p>
->>>>>>> c53ea583
       </div>
     );
   }
